\documentclass[11pt,twoside,final,openright]{report}
\usepackage{a4,graphicx,html,parskip,setspace,times,xspace}
\setstretch{1.15}


\def\Xend{{Xend}\xspace}
\def\xend{{xend}\xspace}

\latexhtml{\newcommand{\path}[1]{{\small {\tt #1}}}}{\newcommand{\path}[1]{{\tt #1}}}



\begin{document}

% TITLE PAGE
\pagestyle{empty}
\begin{center}
\vspace*{\fill}
\includegraphics{figs/xenlogo.eps}
\vfill
\vfill
\vfill
\begin{tabular}{l}
{\Huge \bf Users' manual} \\[4mm]
{\huge Xen v2.0 for x86} \\[80mm]

{\Large Xen is Copyright (c) 2002-2004, The Xen Team} \\[3mm]
{\Large University of Cambridge, UK} \\[20mm]
\end{tabular}
\end{center}

{\bf
DISCLAIMER: This documentation is currently under active development
and as such there may be mistakes and omissions --- watch out for
these and please report any you find to the developer's mailing list.
Contributions of material, suggestions and corrections are welcome.
}

\vfill
\cleardoublepage

% TABLE OF CONTENTS
\pagestyle{plain}
\pagenumbering{roman}
{ \parskip 0pt plus 1pt
  \tableofcontents }
\cleardoublepage

% PREPARE FOR MAIN TEXT
\pagenumbering{arabic}
\raggedbottom
\widowpenalty=10000
\clubpenalty=10000
\parindent=0pt
\parskip=5pt
\renewcommand{\topfraction}{.8}
\renewcommand{\bottomfraction}{.8}
\renewcommand{\textfraction}{.2}
\renewcommand{\floatpagefraction}{.8}
\setstretch{1.1}

\part{Introduction and Tutorial}
\chapter{Introduction}

Xen is a {\em paravirtualising} virtual machine monitor (VMM), or
`hypervisor', for the x86 processor architecture.  Xen can securely
execute multiple virtual machines on a single physical system with
close-to-native performance.  The virtual machine technology
facilitates enterprise-grade functionality, including:

\begin{itemize}
\item Virtual machines with performance close to native
  hardware.
\item Live migration of running virtual machines between physical hosts.
\item Excellent hardware support (supports most Linux device drivers).
\item Sandboxed, restartable device drivers.
\end{itemize}

Paravirtualisation permits very high performance virtualisation,
even on architectures like x86 that are traditionally
very hard to virtualise.
The drawback of this approach is that it requires operating systems to
be {\em ported} to run on Xen.  Porting an OS to run on Xen is similar
to supporting a new hardware platform, however the process
is simplified because the paravirtual machine architecture is very
similar to the underlying native hardware. Even though operating system
kernels must explicitly support Xen, a key feature is that user space
applications and libraries {\em do not} require modification.

Xen support is available for increasingly many operating systems:
right now, Linux 2.4, Linux 2.6 and NetBSD are available for Xen 2.0.
A FreeBSD port is undergoing testing and will be incorporated into the
release soon. Other OS ports, including Plan 9, are in progress.  We
hope that that arch-xen patches will be incorporated into the
mainstream releases of these operating systems in due course (as has
already happened for NetBSD).

Possible usage scenarios for Xen include:
\begin{description}
\item [Kernel development.] Test and debug kernel modifications in a
      sandboxed virtual machine --- no need for a separate test
      machine.
\item [Multiple OS configurations.] Run multiple operating systems
      simultaneously, for instance for compatibility or QA purposes.
\item [Server consolidation.] Move multiple servers onto a single
      physical host with performance and fault isolation provided at
      virtual machine boundaries. 
\item [Cluster computing.] Management at VM granularity provides more
      flexibility than separately managing each physical host, but
      better control and isolation than single-system image solutions, 
      particularly by using live migration for load balancing. 
\item [Hardware support for custom OSes.] Allow development of new OSes
      while benefiting from the wide-ranging hardware support of
      existing OSes such as Linux.
\end{description}

\section{Structure of a Xen-Based System}

A Xen system has multiple layers, the lowest and most privileged of
which is Xen itself. 
Xen in turn may host multiple {\em guest} operating systems, each of
which is executed within a secure virtual machine (in Xen terminology,
a {\em domain}). Domains are scheduled by Xen to make effective use of
the available physical CPUs.  Each guest OS manages its own
applications, which includes responsibility for scheduling each
application within the time allotted to the VM by Xen.

The first domain, {\em domain 0}, is created automatically when the
system boots and has special management privileges. Domain 0 builds
other domains and manages their virtual devices. It also performs
administrative tasks such as suspending, resuming and migrating other
virtual machines.

Within domain 0, a process called \emph{xend} runs to manage the system.
\Xend is responsible for managing virtual machines and providing access
to their consoles.  Commands are issued to \xend over an HTTP
interface, either from a command-line tool or from a web browser.

\section{Hardware Support}

Xen currently runs only on the x86 architecture, requiring a `P6' or
newer processor (e.g. Pentium Pro, Celeron, Pentium II, Pentium III,
Pentium IV, Xeon, AMD Athlon, AMD Duron).  Multiprocessor machines are
supported, and we also have basic support for HyperThreading (SMT),
although this remains a topic for ongoing research. A port
specifically for x86/64 is in progress, although Xen already runs on
such systems in 32-bit legacy mode. In addition a port to the IA64
architecture is approaching completion. We hope to add other
architectures such as PPC and ARM in due course.


Xen can currently use up to 4GB of memory.  It is possible for x86
machines to address up to 64GB of physical memory but there are no
current plans to support these systems: The x86/64 port is the
planned route to supporting larger memory sizes.

Xen offloads most of the hardware support issues to the guest OS
running in Domain~0.  Xen itself contains only the code required to
detect and start secondary processors, set up interrupt routing, and
perform PCI bus enumeration.  Device drivers run within a privileged
guest OS rather than within Xen itself. This approach provides
compatibility with the majority of device hardware supported by Linux.
The default XenLinux build contains support for relatively modern
server-class network and disk hardware, but you can add support for
other hardware by configuring your XenLinux kernel in the normal way.

\section{History}

Xen was originally developed by the Systems Research Group at the
University of Cambridge Computer Laboratory as part of the XenoServers
project, funded by the UK-EPSRC.
XenoServers aim to provide a `public infrastructure for
global distributed computing', and Xen plays a key part in that,
allowing us to efficiently partition a single machine to enable
multiple independent clients to run their operating systems and
applications in an environment providing protection, resource
isolation and accounting.  The project web page contains further
information along with pointers to papers and technical reports:
\path{http://www.cl.cam.ac.uk/xeno} 

Xen has since grown into a fully-fledged project in its own right,
enabling us to investigate interesting research issues regarding the
best techniques for virtualising resources such as the CPU, memory,
disk and network.  The project has been bolstered by support from
Intel Research Cambridge, and HP Labs, who are now working closely
with us.

Xen was first described in a paper presented at SOSP in
2003\footnote{\tt
http://www.cl.cam.ac.uk/netos/papers/2003-xensosp.pdf}, and the first
public release (1.0) was made that October.  Since then, Xen has
significantly matured and is now used in production scenarios on
many sites.

Xen 2.0 features greatly enhanced hardware support, configuration
flexibility, usability and a larger complement of supported operating
systems. This latest release takes Xen a step closer to becoming the 
definitive open source solution for virtualisation.

\chapter{Installation}

The Xen distribution includes three main components: Xen itself, ports
of Linux 2.4 and 2.6 and NetBSD to run on Xen, and the user-space
tools required to manage a Xen-based system.  This chapter describes
how to install the Xen 2.0 distribution from source.  Alternatively,
there may be pre-built packages available as part of your operating
system distribution.

\section{Prerequisites}
\label{sec:prerequisites}

The following is a full list of prerequisites.  Items marked `$\dag$'
are required by the \xend control tools, and hence required if you
want to run more than one virtual machine; items marked `$*$' are only
required if you wish to build from source.
\begin{itemize}
\item A working Linux distribution using the GRUB bootloader and
running on a P6-class (or newer) CPU.
\item [$\dag$] The \path{iproute2} package. 
\item [$\dag$] The Linux bridge-utils\footnote{Available from 
{\tt http://bridge.sourceforge.net}} (e.g., \path{/sbin/brctl})
\item [$\dag$] An installation of Twisted v1.3 or
above\footnote{Available from {\tt
http://www.twistedmatrix.com}}. There may be a binary package
available for your distribution; alternatively it can be installed by
running `{\sl make install-twisted}' in the root of the Xen source
tree.
\item [$*$] Build tools (gcc v3.2.x or v3.3.x, binutils, GNU make).
\item [$*$] Development installation of libcurl (e.g., libcurl-devel) 
\item [$*$] Development installation of zlib (e.g., zlib-dev).
\item [$*$] Development installation of Python v2.2 or later (e.g., python-dev).
\item [$*$] \LaTeX and transfig are required to build the documentation.
\end{itemize}

Once you have satisfied the relevant prerequisites, you can 
now install either a binary or source distribution of Xen. 

\section{Installing from Binary Tarball} 

Pre-built tarballs are available for download from the Xen 
download page
\begin{quote} 
{\tt http://xen.sf.net}
\end{quote} 

Once you've downloaded the tarball, simply unpack and install: 
\begin{verbatim}
# tar zxvf xen-2.0-install.tgz
# cd xen-2.0-install
# sh ./install.sh 
\end{verbatim} 

Once you've installed the binaries you need to configure
your system as described in Section~\ref{s:configure}. 

\section{Installing from Source} 

This section describes how to obtain, build, and install 
Xen from source. 

\subsection{Obtaining the Source} 

The Xen source tree is available as either a compressed source tar
ball or as a clone of our master BitKeeper repository.

\begin{description} 
\item[Obtaining the Source Tarball]\mbox{} \\  
Stable versions (and daily snapshots) of the Xen source tree are
available as compressed tarballs from the Xen download page
\begin{quote} 
{\tt http://xen.sf.net}
\end{quote} 

\item[Using BitKeeper]\mbox{} \\  
If you wish to install Xen from a clone of our latest BitKeeper
repository then you will need to install the BitKeeper tools.
Download instructions for BitKeeper can be obtained by filling out the
form at:

\begin{quote} 
{\tt http://www.bitmover.com/cgi-bin/download.cgi}
\end{quote}
The public master BK repository for the 2.0 release lives at: 
\begin{quote}
{\tt bk://xen.bkbits.net/xen-2.0.bk}  
\end{quote} 
You can use BitKeeper to
download it and keep it updated with the latest features and fixes.

Change to the directory in which you want to put the source code, then
run:
\begin{verbatim}
# bk clone bk://xen.bkbits.net/xen-2.0.bk
\end{verbatim}

Under your current directory, a new directory named \path{xen-2.0.bk}
has been created, which contains all the source code for Xen, the OS
ports, and the control tools. You can update your repository with the
latest changes at any time by running:
\begin{verbatim}
# cd xen-2.0.bk # to change into the local repository
# bk pull       # to update the repository
\end{verbatim}
\end{description} 

%\section{The distribution}
%
%The Xen source code repository is structured as follows:
%
%\begin{description}
%\item[\path{tools/}] Xen node controller daemon (Xend), command line tools, 
%  control libraries
%\item[\path{xen/}] The Xen VMM.
%\item[\path{linux-*-xen-sparse/}] Xen support for Linux.
%\item[\path{linux-*-patches/}] Experimental patches for Linux.
%\item[\path{netbsd-*-xen-sparse/}] Xen support for NetBSD.
%\item[\path{docs/}] Various documentation files for users and developers.
%\item[\path{extras/}] Bonus extras.
%\end{description}

\subsection{Building from Source} 

The top-level Xen Makefile includes a target `world' that will do the
following:

\begin{itemize}
\item Build Xen
\item Build the control tools, including \xend
\item Download (if necessary) and unpack the Linux 2.6 source code,
      and patch it for use with Xen
\item Build a Linux kernel to use in domain 0 and a smaller
      unprivileged kernel, which can optionally be used for
      unprivileged virtual machines.
\end{itemize}


After the build has completed you should have a top-level 
directory called \path{dist/} in which all resulting targets 
will be placed; of particular interest are the two kernels 
XenLinux kernel images, one with a `-xen0' extension
which contains hardware device drivers and drivers for Xen's virtual
devices, and one with a `-xenU' extension that just contains the
virtual ones. These are found in \path{dist/install/boot/} along
with the image for Xen itself and the configuration files used
during the build. 

The NetBSD port can be built using: 
\begin{quote}
\begin{verbatim}
# make netbsd20
\end{verbatim} 
\end{quote} 
NetBSD port is built using a snapshot of the netbsd-2-0 cvs branch.
The snapshot is downloaded as part of the build process, if it is not
yet present in the \path{NETBSD\_SRC\_PATH} search path.  The build
process also downloads a toolchain which includes all the tools
necessary to build the NetBSD kernel under Linux.

To customize further the set of kernels built you need to edit
the top-level Makefile. Look for the line: 

\begin{quote}
\begin{verbatim}
KERNELS ?= mk.linux-2.6-xen0 mk.linux-2.6-xenU
\end{verbatim} 
\end{quote} 

You can edit this line to include any set of operating system kernels
which have configurations in the top-level \path{buildconfigs/}
directory, for example \path{mk.linux-2.4-xenU} to build a Linux 2.4
kernel containing only virtual device drivers.

%% Inspect the Makefile if you want to see what goes on during a build.
%% Building Xen and the tools is straightforward, but XenLinux is more
%% complicated.  The makefile needs a `pristine' Linux kernel tree to which
%% it will then add the Xen architecture files.  You can tell the
%% makefile the location of the appropriate Linux compressed tar file by
%% setting the LINUX\_SRC environment variable, e.g. \\
%% \verb!# LINUX_SRC=/tmp/linux-2.6.11.tar.bz2 make world! \\ or by
%% placing the tar file somewhere in the search path of {\tt
%% LINUX\_SRC\_PATH} which defaults to `{\tt .:..}'.  If the makefile
%% can't find a suitable kernel tar file it attempts to download it from
%% kernel.org (this won't work if you're behind a firewall).

%% After untaring the pristine kernel tree, the makefile uses the {\tt
%% mkbuildtree} script to add the Xen patches to the kernel. 


%% The procedure is similar to build the Linux 2.4 port: \\
%% \verb!# LINUX_SRC=/path/to/linux2.4/source make linux24!


%% \framebox{\parbox{5in}{
%% {\bf Distro specific:} \\
%% {\it Gentoo} --- if not using udev (most installations, currently), you'll need
%% to enable devfs and devfs mount at boot time in the xen0 config.
%% }}

\subsection{Custom XenLinux Builds}

% If you have an SMP machine you may wish to give the {\tt '-j4'}
% argument to make to get a parallel build.

If you wish to build a customized XenLinux kernel (e.g. to support
additional devices or enable distribution-required features), you can
use the standard Linux configuration mechanisms, specifying that the
architecture being built for is \path{xen}, e.g:
\begin{quote}
\begin{verbatim} 
# cd linux-2.6.11-xen0 
# make ARCH=xen xconfig 
# cd ..
# make
\end{verbatim} 
\end{quote} 

You can also copy an existing Linux configuration (\path{.config}) 
into \path{linux-2.6.11-xen0} and execute:  
\begin{quote}
\begin{verbatim} 
# make ARCH=xen oldconfig 
\end{verbatim} 
\end{quote} 

You may be prompted with some Xen-specific options; we 
advise accepting the defaults for these options.

Note that the only difference between the two types of Linux kernel
that are built is the configuration file used for each.  The "U"
suffixed (unprivileged) versions don't contain any of the physical
hardware device drivers, leading to a 30\% reduction in size; hence
you may prefer these for your non-privileged domains.  The `0'
suffixed privileged versions can be used to boot the system, as well
as in driver domains and unprivileged domains.


\subsection{Installing the Binaries}


The files produced by the build process are stored under the
\path{dist/install/} directory. To install them in their default
locations, do:
\begin{quote}
\begin{verbatim}
# make install
\end{verbatim} 
\end{quote}


Alternatively, users with special installation requirements may wish
to install them manually by copying the files to their appropriate
destinations.

%% Files in \path{install/boot/} include:
%% \begin{itemize}
%% \item \path{install/boot/xen-2.0.gz} Link to the Xen 'kernel'
%% \item \path{install/boot/vmlinuz-2.6-xen0}  Link to domain 0 XenLinux kernel
%% \item \path{install/boot/vmlinuz-2.6-xenU}  Link to unprivileged XenLinux kernel
%% \end{itemize}

The \path{dist/install/boot} directory will also contain the config files
used for building the XenLinux kernels, and also versions of Xen and
XenLinux kernels that contain debug symbols (\path{xen-syms-2.0.6} and
\path{vmlinux-syms-2.6.11.11-xen0}) which are essential for interpreting crash
dumps.  Retain these files as the developers may wish to see them if
you post on the mailing list.





\section{Configuration}
\label{s:configure}
Once you have built and installed the Xen distribution, it is 
simple to prepare the machine for booting and running Xen. 

\subsection{GRUB Configuration}

An entry should be added to \path{grub.conf} (often found under
\path{/boot/} or \path{/boot/grub/}) to allow Xen / XenLinux to boot.
This file is sometimes called \path{menu.lst}, depending on your
distribution.  The entry should look something like the following:

{\small
\begin{verbatim}
<<<<<<< HEAD
title Xen 2.0 / XenLinux 2.6.11
  kernel /boot/xen.gz dom0_mem=131072
  module /boot/vmlinuz-2.6.11-xen0 root=/dev/sda4 ro console=tty0
=======
title Xen 2.0 / XenLinux 2.6
  kernel /boot/xen-2.0.gz dom0_mem=131072
  module /boot/vmlinuz-2.6-xen0 root=/dev/sda4 ro console=tty0
>>>>>>> 92a18342
\end{verbatim}
}

The kernel line tells GRUB where to find Xen itself and what boot
parameters should be passed to it (in this case, setting domain 0's
memory allocation in kilobytes and the settings for the serial port). For more
details on the various Xen boot parameters see Section~\ref{s:xboot}. 

The module line of the configuration describes the location of the
XenLinux kernel that Xen should start and the parameters that should
be passed to it (these are standard Linux parameters, identifying the
root device and specifying it be initially mounted read only and
instructing that console output be sent to the screen).  Some
distributions such as SuSE do not require the \path{ro} parameter.

%% \framebox{\parbox{5in}{
%% {\bf Distro specific:} \\
%% {\it SuSE} --- Omit the {\tt ro} option from the XenLinux kernel
%% command line, since the partition won't be remounted rw during boot.
%% }}


If you want to use an initrd, just add another \path{module} line to
the configuration, as usual:
{\small
\begin{verbatim}
  module /boot/my_initrd.gz
\end{verbatim}
}

As always when installing a new kernel, it is recommended that you do
not delete existing menu options from \path{menu.lst} --- you may want
to boot your old Linux kernel in future, particularly if you
have problems.


\subsection{Serial Console (optional)}

%%   kernel /boot/xen-2.0.gz dom0_mem=131072 com1=115200,8n1
%%   module /boot/vmlinuz-2.6-xen0 root=/dev/sda4 ro 


In order to configure Xen serial console output, it is necessary to add 
an boot option to your GRUB config; e.g. replace the above kernel line 
with: 
\begin{quote}
{\small
\begin{verbatim}
   kernel /boot/xen.gz dom0_mem=131072 com1=115200,8n1
\end{verbatim}}
\end{quote}

This configures Xen to output on COM1 at 115,200 baud, 8 data bits, 
1 stop bit and no parity. Modify these parameters for your set up. 

One can also configure XenLinux to share the serial console; to 
achieve this append ``\path{console=ttyS0}'' to your 
module line. 


If you wish to be able to log in over the XenLinux serial console it
is necessary to add a line into \path{/etc/inittab}, just as per 
regular Linux. Simply add the line:
\begin{quote}
{\small 
{\tt c:2345:respawn:/sbin/mingetty ttyS0}
}
\end{quote} 

and you should be able to log in. Note that to successfully log in 
as root over the serial line will require adding \path{ttyS0} to
\path{/etc/securetty} in most modern distributions. 

\subsection{TLS Libraries}

Users of the XenLinux 2.6 kernel should disable Thread Local Storage
(e.g.\ by doing a \path{mv /lib/tls /lib/tls.disabled}) before
attempting to run with a XenLinux kernel\footnote{If you boot without first
disabling TLS, you will get a warning message during the boot
process. In this case, simply perform the rename after the machine is
up and then run \texttt{/sbin/ldconfig} to make it take effect.}.  You can
always reenable it by restoring the directory to its original location
(i.e.\ \path{mv /lib/tls.disabled /lib/tls}).

The reason for this is that the current TLS implementation uses
segmentation in a way that is not permissible under Xen.  If TLS is
not disabled, an emulation mode is used within Xen which reduces
performance substantially.

We hope that this issue can be resolved by working with Linux
distribution vendors to implement a minor backward-compatible change
to the TLS library.

\section{Booting Xen} 

It should now be possible to restart the system and use Xen.  Reboot
as usual but choose the new Xen option when the Grub screen appears.

What follows should look much like a conventional Linux boot.  The
first portion of the output comes from Xen itself, supplying low level
information about itself and the machine it is running on.  The
following portion of the output comes from XenLinux.

You may see some errors during the XenLinux boot.  These are not
necessarily anything to worry about --- they may result from kernel
configuration differences between your XenLinux kernel and the one you
usually use.

When the boot completes, you should be able to log into your system as
usual.  If you are unable to log in to your system running Xen, you
should still be able to reboot with your normal Linux kernel.


\chapter{Starting Additional Domains}

The first step in creating a new domain is to prepare a root
filesystem for it to boot off.  Typically, this might be stored in a
normal partition, an LVM or other volume manager partition, a disk
file or on an NFS server.  A simple way to do this is simply to boot
from your standard OS install CD and install the distribution into
another partition on your hard drive.

To start the \xend control daemon, type
\begin{quote}
\verb!# xend start!
\end{quote}
If you
wish the daemon to start automatically, see the instructions in
Section~\ref{s:xend}. Once the daemon is running, you can use the
\path{xm} tool to monitor and maintain the domains running on your
system. This chapter provides only a brief tutorial: we provide full
details of the \path{xm} tool in the next chapter. 

%\section{From the web interface}
%
%Boot the Xen machine and start Xensv (see Chapter~\ref{cha:xensv} for
%more details) using the command: \\
%\verb_# xensv start_ \\
%This will also start Xend (see Chapter~\ref{cha:xend} for more information).
%
%The domain management interface will then be available at {\tt
%http://your\_machine:8080/}.  This provides a user friendly wizard for
%starting domains and functions for managing running domains.
%
%\section{From the command line}


\section{Creating a Domain Configuration File} 

Before you can start an additional domain, you must create a
configuration file. We provide two example files which you 
can use as a starting point: 
\begin{itemize} 
  \item \path{/etc/xen/xmexample1} is a simple template configuration file
    for describing a single VM.

  \item \path{/etc/xen/xmexample2} file is a template description that
    is intended to be reused for multiple virtual machines.  Setting
    the value of the \path{vmid} variable on the \path{xm} command line
    fills in parts of this template.
\end{itemize} 

Copy one of these files and edit it as appropriate.
Typical values you may wish to edit include: 

\begin{quote}
\begin{description}
\item[kernel] Set this to the path of the kernel you compiled for use
              with Xen (e.g.\  \path{kernel = '/boot/vmlinuz-2.6-xenU'})
\item[memory] Set this to the size of the domain's memory in
megabytes (e.g.\ \path{memory = 64})
\item[disk] Set the first entry in this list to calculate the offset
of the domain's root partition, based on the domain ID.  Set the
second to the location of \path{/usr} if you are sharing it between
domains (e.g.\ \path{disk = ['phy:your\_hard\_drive\%d,sda1,w' \%
(base\_partition\_number + vmid), 'phy:your\_usr\_partition,sda6,r' ]}
\item[dhcp] Uncomment the dhcp variable, so that the domain will
receive its IP address from a DHCP server (e.g.\ \path{dhcp='dhcp'})
\end{description}
\end{quote}

You may also want to edit the {\bf vif} variable in order to choose
the MAC address of the virtual ethernet interface yourself.  For
example: 
\begin{quote}
\verb_vif = ['mac=00:06:AA:F6:BB:B3']_
\end{quote}
If you do not set this variable, \xend will automatically generate a
random MAC address from an unused range.


\section{Booting the Domain}

The \path{xm} tool provides a variety of commands for managing domains.
Use the \path{create} command to start new domains. Assuming you've 
created a configuration file \path{myvmconf} based around
\path{/etc/xen/xmexample2}, to start a domain with virtual 
machine ID~1 you should type: 

\begin{quote}
\begin{verbatim}
# xm create -c myvmconf vmid=1
\end{verbatim}
\end{quote}


The \path{-c} switch causes \path{xm} to turn into the domain's
console after creation.  The \path{vmid=1} sets the \path{vmid}
variable used in the \path{myvmconf} file. 


You should see the console boot messages from the new domain 
appearing in the terminal in which you typed the command, 
culminating in a login prompt. 


\section{Example: ttylinux}

Ttylinux is a very small Linux distribution, designed to require very
few resources.  We will use it as a concrete example of how to start a
Xen domain.  Most users will probably want to install a full-featured
distribution once they have mastered the basics\footnote{ttylinux is
maintained by Pascal Schmidt. You can download source packages from
the distribution's home page: {\tt http://www.minimalinux.org/ttylinux/}}.

\begin{enumerate}
\item Download and extract the ttylinux disk image from the Files
section of the project's SourceForge site (see 
\path{http://sf.net/projects/xen/}).
\item Create a configuration file like the following:
\begin{verbatim}
kernel = "/boot/vmlinuz-2.6-xenU"
memory = 64
name = "ttylinux"
nics = 1
ip = "1.2.3.4"
disk = ['file:/path/to/ttylinux/rootfs,sda1,w']
root = "/dev/sda1 ro"
\end{verbatim}
\item Now start the domain and connect to its console:
\begin{verbatim}
xm create configfile -c
\end{verbatim}
\item Login as root, password root.
\end{enumerate}


\section{Starting / Stopping Domains Automatically}

It is possible to have certain domains start automatically at boot
time and to have dom0 wait for all running domains to shutdown before
it shuts down the system.

To specify a domain is to start at boot-time, place its
configuration file (or a link to it) under \path{/etc/xen/auto/}.

A Sys-V style init script for RedHat and LSB-compliant systems is
provided and will be automatically copied to \path{/etc/init.d/}
during install.  You can then enable it in the appropriate way for
your distribution.

For instance, on RedHat:

\begin{quote}
\verb_# chkconfig --add xendomains_
\end{quote}

By default, this will start the boot-time domains in runlevels 3, 4
and 5.

You can also use the \path{service} command to run this script
manually, e.g:

\begin{quote}
\verb_# service xendomains start_

Starts all the domains with config files under /etc/xen/auto/.
\end{quote}


\begin{quote}
\verb_# service xendomains stop_

Shuts down ALL running Xen domains.
\end{quote}

\chapter{Domain Management Tools}

The previous chapter described a simple example of how to configure
and start a domain.  This chapter summarises the tools available to
manage running domains.

\section{Command-line Management}

Command line management tasks are also performed using the \path{xm}
tool.  For online help for the commands available, type:
\begin{quote}
\verb_# xm help_
\end{quote}

You can also type \path{xm help $<$command$>$} for more information 
on a given command. 

\subsection{Basic Management Commands}

The most important \path{xm} commands are: 
\begin{quote}
\verb_# xm list_: Lists all domains running.\\
\verb_# xm consoles_ : Gives information about the domain consoles.\\
\verb_# xm console_: Opens a console to a domain (e.g.\
  \verb_# xm console myVM_
\end{quote}

\subsection{\tt xm list}

The output of \path{xm list} is in rows of the following format:
\begin{center}
{\tt name domid memory cpu state cputime console}
\end{center}

\begin{quote}
\begin{description}
\item[name]  The descriptive name of the virtual machine.
\item[domid] The number of the domain ID this virtual machine is running in.
\item[memory] Memory size in megabytes.
\item[cpu]   The CPU this domain is running on.
\item[state] Domain state consists of 5 fields:
  \begin{description}
  \item[r] running
  \item[b] blocked
  \item[p] paused
  \item[s] shutdown
  \item[c] crashed
  \end{description}
\item[cputime] How much CPU time (in seconds) the domain has used so far.
\item[console] TCP port accepting connections to the domain's console.
\end{description}
\end{quote}

The \path{xm list} command also supports a long output format when the
\path{-l} switch is used.  This outputs the fulls details of the
running domains in \xend's SXP configuration format.

For example, suppose the system is running the ttylinux domain as
described earlier.  The list command should produce output somewhat
like the following:
\begin{verbatim}
# xm list
Name              Id  Mem(MB)  CPU  State  Time(s)  Console
Domain-0           0      251    0  r----    172.2        
ttylinux           5       63    0  -b---      3.0    9605
\end{verbatim}

Here we can see the details for the ttylinux domain, as well as for
domain 0 (which, of course, is always running).  Note that the console
port for the ttylinux domain is 9605.  This can be connected to by TCP
using a terminal program (e.g. \path{telnet} or, better, 
\path{xencons}).  The simplest way to connect is to use the \path{xm console}
command, specifying the domain name or ID.  To connect to the console
of the ttylinux domain, we could use any of the following: 
\begin{verbatim}
# xm console ttylinux
# xm console 5
# xencons localhost 9605
\end{verbatim}

\section{Domain Save and Restore}

The administrator of a Xen system may suspend a virtual machine's
current state into a disk file in domain 0, allowing it to be resumed
at a later time.

The ttylinux domain described earlier can be suspended to disk using
the command:
\begin{verbatim}
# xm save ttylinux ttylinux.xen
\end{verbatim}

This will stop the domain named `ttylinux' and save its current state
into a file called \path{ttylinux.xen}.

To resume execution of this domain, use the \path{xm restore} command:
\begin{verbatim}
# xm restore ttylinux.xen
\end{verbatim}

This will restore the state of the domain and restart it.  The domain
will carry on as before and the console may be reconnected using the
\path{xm console} command, as above.

\section{Live Migration}

Live migration is used to transfer a domain between physical hosts
whilst that domain continues to perform its usual activities --- from
the user's perspective, the migration should be imperceptible.

To perform a live migration, both hosts must be running Xen / \xend and
the destination host must have sufficient resources (e.g. memory
capacity) to accommodate the domain after the move. Furthermore we
currently require both source and destination machines to be on the 
same L2 subnet. 

Currently, there is no support for providing automatic remote access
to filesystems stored on local disk when a domain is migrated.
Administrators should choose an appropriate storage solution
(i.e. SAN, NAS, etc.) to ensure that domain filesystems are also
available on their destination node. GNBD is a good method for
exporting a volume from one machine to another. iSCSI can do a similar
job, but is more complex to set up.

When a domain migrates, it's MAC and IP address move with it, thus it
is only possible to migrate VMs within the same layer-2 network and IP
subnet. If the destination node is on a different subnet, the
administrator would need to manually configure a suitable etherip or
IP tunnel in the domain 0 of the remote node. 

A domain may be migrated using the \path{xm migrate} command.  To
live migrate a domain to another machine, we would use
the command:

\begin{verbatim}
# xm migrate --live mydomain destination.ournetwork.com
\end{verbatim}

Without the \path{--live} flag, \xend simply stops the domain and
copies the memory image over to the new node and restarts it. Since
domains can have large allocations this can be quite time consuming,
even on a Gigabit network. With the \path{--live} flag \xend attempts
to keep the domain running while the migration is in progress,
resulting in typical `downtimes' of just 60--300ms.

For now it will be necessary to reconnect to the domain's console on
the new machine using the \path{xm console} command.  If a migrated
domain has any open network connections then they will be preserved,
so SSH connections do not have this limitation.

\section{Managing Domain Memory}

XenLinux domains have the ability to relinquish / reclaim machine
memory at the request of the administrator or the user of the domain.

\subsection{Setting memory footprints from dom0}

The machine administrator can request that a domain alter its memory
footprint using the \path{xm balloon} command.  For instance, we can
request that our example ttylinux domain reduce its memory footprint
to 32 megabytes.

\begin{verbatim}
# xm balloon ttylinux 32
\end{verbatim}

We can now see the result of this in the output of \path{xm list}:

\begin{verbatim}
# xm list
Name              Id  Mem(MB)  CPU  State  Time(s)  Console
Domain-0           0      251    0  r----    172.2        
ttylinux           5       31    0  -b---      4.3    9605
\end{verbatim}

The domain has responded to the request by returning memory to Xen. We
can restore the domain to its original size using the command line:

\begin{verbatim}
# xm balloon ttylinux 64
\end{verbatim}

\subsection{Setting memory footprints from within a domain}

The virtual file \path{/proc/xen/memory\_target} allows the owner of a
domain to adjust their own memory footprint.  Reading the file
(e.g. \path{cat /proc/xen/memory\_target}) prints out the current
memory footprint of the domain.  Writing the file
(e.g. \path{echo new\_target > /proc/xen/memory\_target}) requests
that the kernel adjust the domain's memory footprint to a new value.

\subsection{Setting memory limits}

Xen associates a memory size limit with each domain.  By default, this
is the amount of memory the domain is originally started with,
preventing the domain from ever growing beyond this size.  To permit a
domain to grow beyond its original allocation or to prevent a domain
you've shrunk from reclaiming the memory it relinquished, use the 
\path{xm maxmem} command.

\chapter{Domain Filesystem Storage}

It is possible to directly export any Linux block device in dom0 to
another domain, or to export filesystems / devices to virtual machines
using standard network protocols (e.g. NBD, iSCSI, NFS, etc).  This
chapter covers some of the possibilities.


\section{Exporting Physical Devices as VBDs} 
\label{s:exporting-physical-devices-as-vbds}

One of the simplest configurations is to directly export 
individual partitions from domain 0 to other domains. To 
achieve this use the \path{phy:} specifier in your domain 
configuration file. For example a line like
\begin{quote}
\verb_disk = ['phy:hda3,sda1,w']_
\end{quote}
specifies that the partition \path{/dev/hda3} in domain 0 
should be exported read-write to the new domain as \path{/dev/sda1}; 
one could equally well export it as \path{/dev/hda} or 
\path{/dev/sdb5} should one wish. 

In addition to local disks and partitions, it is possible to export
any device that Linux considers to be ``a disk'' in the same manner.
For example, if you have iSCSI disks or GNBD volumes imported into
domain 0 you can export these to other domains using the \path{phy:}
disk syntax. E.g.:
\begin{quote}
\verb_disk = ['phy:vg/lvm1,sda2,w']_
\end{quote}



\begin{center}
\framebox{\bf Warning: Block device sharing}
\end{center}
\begin{quote}
Block devices should typically only be shared between domains in a
read-only fashion otherwise the Linux kernel's file systems will get
very confused as the file system structure may change underneath them
(having the same ext3 partition mounted rw twice is a sure fire way to
cause irreparable damage)!  \Xend will attempt to prevent you from
doing this by checking that the device is not mounted read-write in
domain 0, and hasn't already been exported read-write to another
domain.
If you want read-write sharing, export the directory to other domains
via NFS from domain0 (or use a cluster file system such as GFS or
ocfs2).

\end{quote}


\section{Using File-backed VBDs}

It is also possible to use a file in Domain 0 as the primary storage
for a virtual machine.  As well as being convenient, this also has the
advantage that the virtual block device will be {\em sparse} --- space
will only really be allocated as parts of the file are used.  So if a
virtual machine uses only half of its disk space then the file really
takes up half of the size allocated.

For example, to create a 2GB sparse file-backed virtual block device
(actually only consumes 1KB of disk):
\begin{quote}
\verb_# dd if=/dev/zero of=vm1disk bs=1k seek=2048k count=1_
\end{quote}

Make a file system in the disk file: 
\begin{quote}
\verb_# mkfs -t ext3 vm1disk_
\end{quote}

(when the tool asks for confirmation, answer `y')

Populate the file system e.g. by copying from the current root:
\begin{quote}
\begin{verbatim}
# mount -o loop vm1disk /mnt
# cp -ax /{root,dev,var,etc,usr,bin,sbin,lib} /mnt
# mkdir /mnt/{proc,sys,home,tmp}
\end{verbatim}
\end{quote}

Tailor the file system by editing \path{/etc/fstab},
\path{/etc/hostname}, etc (don't forget to edit the files in the
mounted file system, instead of your domain 0 filesystem, e.g. you
would edit \path{/mnt/etc/fstab} instead of \path{/etc/fstab} ).  For
this example put \path{/dev/sda1} to root in fstab.

Now unmount (this is important!):
\begin{quote}
\verb_# umount /mnt_
\end{quote}

In the configuration file set:
\begin{quote}
\verb_disk = ['file:/full/path/to/vm1disk,sda1,w']_
\end{quote}

As the virtual machine writes to its `disk', the sparse file will be
filled in and consume more space up to the original 2GB.

{\bf Note that file-backed VBDs may not be appropriate for backing
I/O-intensive domains.}  File-backed VBDs are known to experience
substantial slowdowns under heavy I/O workloads, due to the I/O handling
by the loopback block device used to support file-backed VBDs in dom0.
Better I/O performance can be achieved by using either LVM-backed VBDs
(Section~\ref{s:using-lvm-backed-vbds}) or physical devices as VBDs
(Section~\ref{s:exporting-physical-devices-as-vbds}).

Linux supports a maximum of eight file-backed VBDs across all domains by
default.  This limit can be statically increased by using the {\em
max\_loop} module parameter if CONFIG\_BLK\_DEV\_LOOP is compiled as a
module in the dom0 kernel, or by using the {\em max\_loop=n} boot option
if CONFIG\_BLK\_DEV\_LOOP is compiled directly into the dom0 kernel.


\section{Using LVM-backed VBDs}
\label{s:using-lvm-backed-vbds}

A particularly appealing solution is to use LVM volumes 
as backing for domain file-systems since this allows dynamic
growing/shrinking of volumes as well as snapshot and other 
features. 

To initialise a partition to support LVM volumes:
\begin{quote}
\begin{verbatim} 
# pvcreate /dev/sda10           
\end{verbatim} 
\end{quote}

Create a volume group named `vg' on the physical partition:
\begin{quote}
\begin{verbatim} 
# vgcreate vg /dev/sda10
\end{verbatim} 
\end{quote}

Create a logical volume of size 4GB named `myvmdisk1':
\begin{quote}
\begin{verbatim} 
# lvcreate -L4096M -n myvmdisk1 vg
\end{verbatim} 
\end{quote}

You should now see that you have a \path{/dev/vg/myvmdisk1}
Make a filesystem, mount it and populate it, e.g.:
\begin{quote}
\begin{verbatim} 
# mkfs -t ext3 /dev/vg/myvmdisk1
# mount /dev/vg/myvmdisk1 /mnt
# cp -ax / /mnt
# umount /mnt
\end{verbatim} 
\end{quote}

Now configure your VM with the following disk configuration:
\begin{quote}
\begin{verbatim} 
 disk = [ 'phy:vg/myvmdisk1,sda1,w' ]
\end{verbatim} 
\end{quote}

LVM enables you to grow the size of logical volumes, but you'll need
to resize the corresponding file system to make use of the new
space. Some file systems (e.g. ext3) now support on-line resize.  See
the LVM manuals for more details.

You can also use LVM for creating copy-on-write clones of LVM
volumes (known as writable persistent snapshots in LVM
terminology). This facility is new in Linux 2.6.8, so isn't as
stable as one might hope. In particular, using lots of CoW LVM
disks consumes a lot of dom0 memory, and error conditions such as
running out of disk space are not handled well. Hopefully this
will improve in future.

To create two copy-on-write clone of the above file system you
would use the following commands:

\begin{quote}
\begin{verbatim} 
# lvcreate -s -L1024M -n myclonedisk1 /dev/vg/myvmdisk1
# lvcreate -s -L1024M -n myclonedisk2 /dev/vg/myvmdisk1
\end{verbatim} 
\end{quote}

Each of these can grow to have 1GB of differences from the master
volume. You can grow the amount of space for storing the
differences using the lvextend command, e.g.:
\begin{quote}
\begin{verbatim} 
# lvextend +100M /dev/vg/myclonedisk1
\end{verbatim} 
\end{quote}

Don't let the `differences volume' ever fill up otherwise LVM gets
rather confused. It may be possible to automate the growing
process by using \path{dmsetup wait} to spot the volume getting full
and then issue an \path{lvextend}.

In principle, it is possible to continue writing to the volume
that has been cloned (the changes will not be visible to the
clones), but we wouldn't recommend this: have the cloned volume
as a `pristine' file system install that isn't mounted directly
by any of the virtual machines.


\section{Using NFS Root}

First, populate a root filesystem in a directory on the server
machine. This can be on a distinct physical machine, or simply 
run within a virtual machine on the same node.

Now configure the NFS server to export this filesystem over the
network by adding a line to \path{/etc/exports}, for instance:

\begin{quote}
\begin{small}
\begin{verbatim}
/export/vm1root      1.2.3.4/24 (rw,sync,no_root_squash)
\end{verbatim}
\end{small}
\end{quote}

Finally, configure the domain to use NFS root.  In addition to the
normal variables, you should make sure to set the following values in
the domain's configuration file:

\begin{quote}
\begin{small}
\begin{verbatim}
root       = '/dev/nfs'
nfs_server = '2.3.4.5'       # substitute IP address of server 
nfs_root   = '/path/to/root' # path to root FS on the server
\end{verbatim}
\end{small}
\end{quote}

The domain will need network access at boot time, so either statically
configure an IP address (Using the config variables \path{ip}, 
\path{netmask}, \path{gateway}, \path{hostname}) or enable DHCP (
\path{dhcp='dhcp'}).

Note that the Linux NFS root implementation is known to have stability
problems under high load (this is not a Xen-specific problem), so this
configuration may not be appropriate for critical servers.


\part{User Reference Documentation}

\chapter{Control Software} 

The Xen control software includes the \xend node control daemon (which 
must be running), the xm command line tools, and the prototype 
xensv web interface. 

\section{\Xend (node control daemon)}
\label{s:xend}

The Xen Daemon (\Xend) performs system management functions related to
virtual machines.  It forms a central point of control for a machine
and can be controlled using an HTTP-based protocol.  \Xend must be
running in order to start and manage virtual machines.

\Xend must be run as root because it needs access to privileged system
management functions.  A small set of commands may be issued on the
\xend command line:

\begin{tabular}{ll}
\verb!# xend start! & start \xend, if not already running \\
\verb!# xend stop!  & stop \xend if already running       \\
\verb!# xend restart! & restart \xend if running, otherwise start it \\
% \verb!# xend trace_start! & start \xend, with very detailed debug logging \\
\verb!# xend status! & indicates \xend status by its return code
\end{tabular}

A SysV init script called {\tt xend} is provided to start \xend at boot
time.  {\tt make install} installs this script in {\path{/etc/init.d}.
To enable it, you have to make symbolic links in the appropriate
runlevel directories or use the {\tt chkconfig} tool, where available.

Once \xend is running, more sophisticated administration can be done
using the xm tool (see Section~\ref{s:xm}) and the experimental
Xensv web interface (see Section~\ref{s:xensv}).

As \xend runs, events will be logged to \path{/var/log/xend.log} and, 
if the migration assistant daemon (\path{xfrd}) has been started, 
\path{/var/log/xfrd.log}. These may be of use for troubleshooting
problems.

\section{Xm (command line interface)}
\label{s:xm}

The xm tool is the primary tool for managing Xen from the console.
The general format of an xm command line is:

\begin{verbatim}
# xm command [switches] [arguments] [variables]
\end{verbatim}

The available {\em switches} and {\em arguments} are dependent on the
{\em command} chosen.  The {\em variables} may be set using
declarations of the form {\tt variable=value} and command line
declarations override any of the values in the configuration file
being used, including the standard variables described above and any
custom variables (for instance, the \path{xmdefconfig} file uses a
{\tt vmid} variable).

The available commands are as follows:

\begin{description}
\item[balloon] Request a domain to adjust its memory footprint.
\item[create] Create a new domain.
\item[destroy] Kill a domain immediately.
\item[list] List running domains.
\item[shutdown] Ask a domain to shutdown.
\item[dmesg] Fetch the Xen (not Linux!) boot output.
\item[consoles] Lists the available consoles.
\item[console] Connect to the console for a domain.
\item[help] Get help on xm commands.
\item[save] Suspend a domain to disk.
\item[restore] Restore a domain from disk.
\item[pause] Pause a domain's execution.
\item[unpause] Unpause a domain.
\item[pincpu] Pin a domain to a CPU.
\item[bvt] Set BVT scheduler parameters for a domain.
\item[bvt\_ctxallow] Set the BVT context switching allowance for the system.
\item[atropos] Set the atropos parameters for a domain.
\item[rrobin] Set the round robin time slice for the system.
\item[info] Get information about the Xen host.
\item[call] Call a \xend HTTP API function directly.
\end{description}

For a detailed overview of switches, arguments and variables to each command
try
\begin{quote}
\begin{verbatim}
# xm help command
\end{verbatim}
\end{quote}

\section{Xensv (web control interface)}
\label{s:xensv}

Xensv is the experimental web control interface for managing a Xen
machine.  It can be used to perform some (but not yet all) of the
management tasks that can be done using the xm tool.

It can be started using:
\begin{quote}
\verb_# xensv start_
\end{quote}
and stopped using: 
\begin{quote}
\verb_# xensv stop_
\end{quote}

By default, Xensv will serve out the web interface on port 8080.  This
can be changed by editing 
\path{/usr/lib/python2.3/site-packages/xen/sv/params.py}.

Once Xensv is running, the web interface can be used to create and
manage running domains.




\chapter{Domain Configuration}
\label{cha:config}

The following contains the syntax of the domain configuration 
files and description of how to further specify networking, 
driver domain and general scheduling behaviour. 

\section{Configuration Files}
\label{s:cfiles}

Xen configuration files contain the following standard variables.
Unless otherwise stated, configuration items should be enclosed in
quotes: see \path{/etc/xen/xmexample1} and \path{/etc/xen/xmexample2} 
for concrete examples of the syntax.

\begin{description}
\item[kernel] Path to the kernel image 
\item[ramdisk] Path to a ramdisk image (optional).
% \item[builder] The name of the domain build function (e.g. {\tt'linux'} or {\tt'netbsd'}.
\item[memory] Memory size in megabytes.
\item[cpu] CPU to run this domain on, or {\tt -1} for
  auto-allocation. 
\item[console] Port to export the domain console on (default 9600 + domain ID).
\item[nics] Number of virtual network interfaces.
\item[vif] List of MAC addresses (random addresses are assigned if not
  given) and bridges to use for the domain's network interfaces, e.g.
\begin{verbatim}
vif = [ 'mac=aa:00:00:00:00:11, bridge=xen-br0',
        'bridge=xen-br1' ]
\end{verbatim}
  to assign a MAC address and bridge to the first interface and assign
  a different bridge to the second interface, leaving \xend to choose
  the MAC address.
\item[disk] List of block devices to export to the domain,  e.g. \\
  \verb_disk = [ 'phy:hda1,sda1,r' ]_ \\
  exports physical device \path{/dev/hda1} to the domain 
  as \path{/dev/sda1} with read-only access. Exporting a disk read-write 
  which is currently mounted is dangerous -- if you are \emph{certain}
  you wish to do this, you can specify \path{w!} as the mode. 
\item[dhcp] Set to {\tt 'dhcp'} if you want to use DHCP to configure
  networking. 
\item[netmask] Manually configured IP netmask.
\item[gateway] Manually configured IP gateway. 
\item[hostname] Set the hostname for the virtual machine.
\item[root] Specify the root device parameter on the kernel command
  line. 
\item[nfs\_server] IP address for the NFS server (if any). 
\item[nfs\_root] Path of the root filesystem on the NFS server (if any).
\item[extra] Extra string to append to the kernel command line (if
  any) 
\item[restart] Three possible options:
  \begin{description}
  \item[always] Always restart the domain, no matter what
                its exit code is.
  \item[never]  Never restart the domain.
  \item[onreboot] Restart the domain iff it requests reboot.
  \end{description}
\end{description}

For additional flexibility, it is also possible to include Python
scripting commands in configuration files.  An example of this is the
\path{xmexample2} file, which uses Python code to handle the 
\path{vmid} variable.


%\part{Advanced Topics}

\section{Network Configuration}

For many users, the default installation should work `out of the box'.
More complicated network setups, for instance with multiple ethernet
interfaces and/or existing bridging setups will require some
special configuration.

The purpose of this section is to describe the mechanisms provided by
\xend to allow a flexible configuration for Xen's virtual networking.

\subsection{Xen virtual network topology}

Each domain network interface is connected to a virtual network
interface in dom0 by a point to point link (effectively a `virtual
crossover cable').  These devices are named {\tt
vif$<$domid$>$.$<$vifid$>$} (e.g. {\tt vif1.0} for the first interface
in domain 1, {\tt vif3.1} for the second interface in domain 3).

Traffic on these virtual interfaces is handled in domain 0 using
standard Linux mechanisms for bridging, routing, rate limiting, etc.
Xend calls on two shell scripts to perform initial configuration of
the network and configuration of new virtual interfaces.  By default,
these scripts configure a single bridge for all the virtual
interfaces.  Arbitrary routing / bridging configurations can be
configured by customising the scripts, as described in the following
section.

\subsection{Xen networking scripts}

Xen's virtual networking is configured by two shell scripts (by
default \path{network} and \path{vif-bridge}).  These are
called automatically by \xend when certain events occur, with
arguments to the scripts providing further contextual information.
These scripts are found by default in \path{/etc/xen/scripts}.  The
names and locations of the scripts can be configured in
\path{/etc/xen/xend-config.sxp}.

\begin{description} 

\item[network:] This script is called whenever \xend is started or
stopped to respectively initialise or tear down the Xen virtual
network. In the default configuration initialisation creates the
bridge `xen-br0' and moves eth0 onto that bridge, modifying the
routing accordingly. When \xend exits, it deletes the Xen bridge and
removes eth0, restoring the normal IP and routing configuration.

%% In configurations where the bridge already exists, this script could
%% be replaced with a link to \path{/bin/true} (for instance).

\item[vif-bridge:] This script is called for every domain virtual
interface and can configure firewalling rules and add the vif 
to the appropriate bridge. By default, this adds and removes 
VIFs on the default Xen bridge.

\end{description} 

For more complex network setups (e.g. where routing is required or
integrate with existing bridges) these scripts may be replaced with
customised variants for your site's preferred configuration.

%% There are two possible types of privileges:  IO privileges and
%% administration privileges.

\section{Driver Domain Configuration} 

I/O privileges can be assigned to allow a domain to directly access
PCI devices itself.  This is used to support driver domains.

Setting backend privileges is currently only supported in SXP format
config files.  To allow a domain to function as a backend for others,
somewhere within the {\tt vm} element of its configuration file must
be a {\tt backend} element of the form {\tt (backend ({\em type}))}
where {\tt \em type} may be either {\tt netif} or {\tt blkif},
according to the type of virtual device this domain will service.
%% After this domain has been built, \xend will connect all new and
%% existing {\em virtual} devices (of the appropriate type) to that
%% backend.

Note that a block backend cannot currently import virtual block
devices from other domains, and a network backend cannot import
virtual network devices from other domains.  Thus (particularly in the
case of block backends, which cannot import a virtual block device as
their root filesystem), you may need to boot a backend domain from a
ramdisk or a network device.

Access to PCI devices may be configured on a per-device basis.  Xen
will assign the minimal set of hardware privileges to a domain that
are required to control its devices.  This can be configured in either
format of configuration file:

\begin{itemize}
\item SXP Format: Include device elements of the form: \\
\centerline{  {\tt (device (pci (bus {\em x}) (dev {\em y}) (func {\em z})))}} \\
  inside the top-level {\tt vm} element.  Each one specifies the address
  of a device this domain is allowed to access ---
  the numbers {\em x},{\em y} and {\em z} may be in either decimal or
  hexadecimal format.
\item Flat Format: Include a list of PCI device addresses of the
  format: \\ 
\centerline{{\tt pci = ['x,y,z', ...]}} \\ 
where each element in the
  list is a string specifying the components of the PCI device
  address, separated by commas.  The components ({\tt \em x}, {\tt \em
  y} and {\tt \em z}) of the list may be formatted as either decimal
  or hexadecimal.
\end{itemize}

%% \section{Administration Domains}

%% Administration privileges allow a domain to use the `dom0
%% operations' (so called because they are usually available only to
%% domain 0).  A privileged domain can build other domains, set scheduling
%% parameters, etc.

% Support for other administrative domains is not yet available...  perhaps
% we should plumb it in some time





\section{Scheduler Configuration}
\label{s:sched} 


Xen offers a boot time choice between multiple schedulers.  To select
a scheduler, pass the boot parameter {\em sched=sched\_name} to Xen,
substituting the appropriate scheduler name.  Details of the schedulers
and their parameters are included below; future versions of the tools
will provide a higher-level interface to these tools.

It is expected that system administrators configure their system to
use the scheduler most appropriate to their needs.  Currently, the BVT
scheduler is the recommended choice. 

\subsection{Borrowed Virtual Time}

{\tt sched=bvt} (the default) \\ 

BVT provides proportional fair shares of the CPU time.  It has been
observed to penalise domains that block frequently (e.g. I/O intensive
domains), but this can be compensated for by using warping. 

\subsubsection{Global Parameters}

\begin{description}
\item[ctx\_allow]
  the context switch allowance is similar to the `quantum'
  in traditional schedulers.  It is the minimum time that
  a scheduled domain will be allowed to run before being
  pre-empted. 
\end{description}

\subsubsection{Per-domain parameters}

\begin{description}
\item[mcuadv]
  the MCU (Minimum Charging Unit) advance determines the
  proportional share of the CPU that a domain receives.  It
  is set inversely proportionally to a domain's sharing weight.
\item[warp]
  the amount of `virtual time' the domain is allowed to warp
  backwards
\item[warpl]
  the warp limit is the maximum time a domain can run warped for
\item[warpu]
  the unwarp requirement is the minimum time a domain must
  run unwarped for before it can warp again
\end{description}

\subsection{Atropos}

{\tt sched=atropos} \\

Atropos is a soft real time scheduler.  It provides guarantees about
absolute shares of the CPU, with a facility for sharing
slack CPU time on a best-effort basis. It can provide timeliness
guarantees for latency-sensitive domains.

Every domain has an associated period and slice.  The domain should
receive `slice' nanoseconds every `period' nanoseconds.  This allows
the administrator to configure both the absolute share of the CPU a
domain receives and the frequency with which it is scheduled. 

%%  When
%% domains unblock, their period is reduced to the value of the latency
%% hint (the slice is scaled accordingly so that they still get the same
%% proportion of the CPU).  For each subsequent period, the slice and
%% period times are doubled until they reach their original values.

Note: don't overcommit the CPU when using Atropos (i.e. don't reserve
more CPU than is available --- the utilisation should be kept to
slightly less than 100\% in order to ensure predictable behaviour).

\subsubsection{Per-domain parameters}

\begin{description}
\item[period] The regular time interval during which a domain is
  guaranteed to receive its allocation of CPU time.
\item[slice]
  The length of time per period that a domain is guaranteed to run
  for (in the absence of voluntary yielding of the CPU). 
\item[latency]
  The latency hint is used to control how soon after
  waking up a domain it should be scheduled.
\item[xtratime] This is a boolean flag that specifies whether a domain
  should be allowed a share of the system slack time.
\end{description}

\subsection{Round Robin}

{\tt sched=rrobin} \\

The round robin scheduler is included as a simple demonstration of
Xen's internal scheduler API.  It is not intended for production use. 

\subsubsection{Global Parameters}

\begin{description}
\item[rr\_slice]
  The maximum time each domain runs before the next
  scheduling decision is made.
\end{description}












\chapter{Build, Boot and Debug options} 

This chapter describes the build- and boot-time options 
which may be used to tailor your Xen system. 

\section{Xen Build Options}

Xen provides a number of build-time options which should be 
set as environment variables or passed on make's command-line.  

\begin{description} 
\item[verbose=y] Enable debugging messages when Xen detects an unexpected condition.
Also enables console output from all domains.
\item[debug=y] 
Enable debug assertions.  Implies {\bf verbose=y}.
(Primarily useful for tracing bugs in Xen).       
\item[debugger=y] 
Enable the in-Xen debugger. This can be used to debug 
Xen, guest OSes, and applications.
\item[perfc=y] 
Enable performance counters for significant events
within Xen. The counts can be reset or displayed
on Xen's console via console control keys.
\item[trace=y] 
Enable per-cpu trace buffers which log a range of
events within Xen for collection by control
software. 
\end{description} 

\section{Xen Boot Options}
\label{s:xboot}

These options are used to configure Xen's behaviour at runtime.  They
should be appended to Xen's command line, either manually or by
editing \path{grub.conf}.

\begin{description}
\item [noreboot ] 
 Don't reboot the machine automatically on errors.  This is
 useful to catch debug output if you aren't catching console messages
 via the serial line. 

\item [nosmp ] 
 Disable SMP support.
 This option is implied by `ignorebiostables'. 

\item [watchdog ] 
 Enable NMI watchdog which can report certain failures. 

\item [noht ] 
 Disable Hyperthreading. 

\item [badpage=$<$page number$>$,$<$page number$>$, \ldots ] 
 Specify a list of pages not to be allocated for use 
 because they contain bad bytes. For example, if your
 memory tester says that byte 0x12345678 is bad, you would
 place `badpage=0x12345' on Xen's command line. 

\item [com1=$<$baud$>$,DPS,$<$io\_base$>$,$<$irq$>$
 com2=$<$baud$>$,DPS,$<$io\_base$>$,$<$irq$>$ ] \mbox{}\\ 
 Xen supports up to two 16550-compatible serial ports.
 For example: `com1=9600, 8n1, 0x408, 5' maps COM1 to a
 9600-baud port, 8 data bits, no parity, 1 stop bit,
 I/O port base 0x408, IRQ 5.
 If the I/O base and IRQ are standard (com1:0x3f8,4;
 com2:0x2f8,3) then they need not be specified. 

\item [console=$<$specifier list$>$ ] 
 Specify the destination for Xen console I/O.
 This is a comma-separated list of, for example:
\begin{description}
 \item[vga]  use VGA console and allow keyboard input
 \item[com1] use serial port com1
 \item[com2H] use serial port com2. Transmitted chars will
   have the MSB set. Received chars must have
   MSB set.
 \item[com2L] use serial port com2. Transmitted chars will
   have the MSB cleared. Received chars must
   have MSB cleared.
\end{description}
 The latter two examples allow a single port to be
 shared by two subsystems (e.g. console and
 debugger). Sharing is controlled by MSB of each
 transmitted/received character.
 [NB. Default for this option is `com1,vga'] 

\item [conswitch=$<$switch-char$><$auto-switch-char$>$ ] 
 Specify how to switch serial-console input between
 Xen and DOM0. The required sequence is CTRL-$<$switch-char$>$
 pressed three times. Specifying the backtick character 
 disables switching.
 The $<$auto-switch-char$>$ specifies whether Xen should
 auto-switch input to DOM0 when it boots --- if it is `x'
 then auto-switching is disabled.  Any other value, or
 omitting the character, enables auto-switching.
 [NB. default switch-char is `a'] 

\item [nmi=xxx ] 
 Specify what to do with an NMI parity or I/O error. \\
 `nmi=fatal':  Xen prints a diagnostic and then hangs. \\
 `nmi=dom0':   Inform DOM0 of the NMI. \\
 `nmi=ignore': Ignore the NMI. 

\item [mem=xxx ]
 Set the physical RAM address limit. Any RAM appearing beyond this
 physical address in the memory map will be ignored. This parameter
 may be specified with a B, K, M or G suffix, representing bytes,
 kilobytes, megabytes and gigabytes respectively. The
 default unit, if no suffix is specified, is bytes.

\item [dom0\_mem=xxx ] 
 Set the amount of memory to be allocated to domain0. In Xen 3.x the parameter
 may be specified with a B, K, M or G suffix, representing bytes,
 kilobytes, megabytes and gigabytes respectively; if no suffix is specified, 
 the parameter defaults to kilobytes. In previous versions of Xen, suffixes
 were not supported and the value is always interpreted as kilobytes. 

\item [tbuf\_size=xxx ] 
 Set the size of the per-cpu trace buffers, in pages
 (default 1).  Note that the trace buffers are only
 enabled in debug builds.  Most users can ignore
 this feature completely. 

\item [sched=xxx ] 
 Select the CPU scheduler Xen should use.  The current
 possibilities are `bvt' (default), `atropos' and `rrobin'. 
 For more information see Section~\ref{s:sched}. 

\item [apic\_verbosity=debug,verbose ]
 Print more detailed information about local APIC and IOAPIC configuration.

\item [lapic ]
 Force use of local APIC even when left disabled by uniprocessor BIOS.

\item [nolapic ]
 Ignore local APIC in a uniprocessor system, even if enabled by the BIOS.

\item [apic=bigsmp,default,es7000,summit ]
 Specify NUMA platform. This can usually be probed automatically.

\end{description} 

In addition, the following options may be specified on the Xen command
line. Since domain 0 shares responsibility for booting the platform,
Xen will automatically propagate these options to its command
line. These options are taken from Linux's command-line syntax with
unchanged semantics.

\begin{description}
\item [acpi=off,force,strict,ht,noirq,\ldots ] 
 Modify how Xen (and domain 0) parses the BIOS ACPI tables.

\item [acpi\_skip\_timer\_override ]
 Instruct Xen (and domain 0) to ignore timer-interrupt override
 instructions specified by the BIOS ACPI tables.

\item [noapic ]
 Instruct Xen (and domain 0) to ignore any IOAPICs that are present in
 the system, and instead continue to use the legacy PIC.

\end{description} 

\section{XenLinux Boot Options}

In addition to the standard Linux kernel boot options, we support: 
\begin{description} 
\item[xencons=xxx ] Specify the device node to which the Xen virtual
console driver is attached. The following options are supported:
\begin{center}
\begin{tabular}{l}
`xencons=off': disable virtual console \\ 
`xencons=tty': attach console to /dev/tty1 (tty0 at boot-time) \\
`xencons=ttyS': attach console to /dev/ttyS0
\end{tabular}
\end{center}
The default is ttyS for dom0 and tty for all other domains.
\end{description} 



\section{Debugging}
\label{s:keys} 

Xen has a set of debugging features that can be useful to try and
figure out what's going on. Hit 'h' on the serial line (if you
specified a baud rate on the Xen command line) or ScrollLock-h on the
keyboard to get a list of supported commands.

If you have a crash you'll likely get a crash dump containing an EIP
(PC) which, along with an \path{objdump -d image}, can be useful in
figuring out what's happened.  Debug a Xenlinux image just as you
would any other Linux kernel.

%% We supply a handy debug terminal program which you can find in
%% \path{/usr/local/src/xen-2.0.bk/tools/misc/miniterm/}
%% This should be built and executed on another machine that is connected
%% via a null modem cable. Documentation is included.
%% Alternatively, if the Xen machine is connected to a serial-port server
%% then we supply a dumb TCP terminal client, {\tt xencons}.




\chapter{Further Support}

If you have questions that are not answered by this manual, the
sources of information listed below may be of interest to you.  Note
that bug reports, suggestions and contributions related to the
software (or the documentation) should be sent to the Xen developers'
mailing list (address below).

\section{Other Documentation}

For developers interested in porting operating systems to Xen, the
{\em Xen Interface Manual} is distributed in the \path{docs/}
directory of the Xen source distribution.  

%Various HOWTOs are available in \path{docs/HOWTOS} but this content is
%being integrated into this manual.

\section{Online References}

The official Xen web site is found at:
\begin{quote}
{\tt http://www.cl.cam.ac.uk/netos/xen/}
\end{quote}

This contains links to the latest versions of all on-line 
documentation (including the lateset version of the FAQ). 

\section{Mailing Lists}

There are currently four official Xen mailing lists:

\begin{description}
\item[xen-devel@lists.xensource.com] Used for development
discussions and bug reports.  Subscribe at: \\
{\small {\tt http://lists.xensource.com/xen-devel}}
\item[xen-users@lists.xensource.com] Used for installation and usage
discussions and requests for help.  Subscribe at: \\
{\small {\tt http://lists.xensource.com/xen-users}}
\item[xen-announce@lists.xensource.com] Used for announcements only.
Subscribe at: \\
{\small {\tt http://lists.xensource.com/xen-announce}}
\item[xen-changelog@lists.xensource.com]  Changelog feed
from the unstable and 2.0 trees - developer oriented.  Subscribe at: \\
{\small {\tt http://lists.xensource.com/xen-changelog}}
\end{description}


\appendix


\chapter{Installing Xen / XenLinux on Debian}

The Debian project provides a tool called \path{debootstrap} which
allows a base Debian system to be installed into a filesystem without
requiring the host system to have any Debian-specific software (such
as \path{apt}. 

Here's some info how to install Debian 3.1 (Sarge) for an unprivileged
Xen domain:

\begin{enumerate}
\item Set up Xen 2.0 and test that it's working, as described earlier in
      this manual.

\item Create disk images for root-fs and swap (alternatively, you
      might create dedicated partitions, LVM logical volumes, etc. if
      that suits your setup).
\begin{small}\begin{verbatim}  
dd if=/dev/zero of=/path/diskimage bs=1024k count=size_in_mbytes
dd if=/dev/zero of=/path/swapimage bs=1024k count=size_in_mbytes
\end{verbatim}\end{small}
      If you're going to use this filesystem / disk image only as a
      `template' for other vm disk images, something like 300 MB should
      be enough.. (of course it depends what kind of packages you are
      planning to install to the template)

\item Create the filesystem and initialise the swap image
\begin{small}\begin{verbatim}
mkfs.ext3 /path/diskimage
mkswap /path/swapimage
\end{verbatim}\end{small}

\item Mount the disk image for installation
\begin{small}\begin{verbatim}
mount -o loop /path/diskimage /mnt/disk
\end{verbatim}\end{small}

\item Install \path{debootstrap}

Make sure you have debootstrap installed on the host.  If you are
running Debian sarge (3.1 / testing) or unstable you can install it by
running \path{apt-get install debootstrap}.  Otherwise, it can be
downloaded from the Debian project website.

\item Install Debian base to the disk image:
\begin{small}\begin{verbatim}
debootstrap --arch i386 sarge /mnt/disk  \
            http://ftp.<countrycode>.debian.org/debian
\end{verbatim}\end{small}

You can use any other Debian http/ftp mirror you want.

\item When debootstrap completes successfully, modify settings:
\begin{small}\begin{verbatim}
chroot /mnt/disk /bin/bash
\end{verbatim}\end{small}

Edit the following files using vi or nano and make needed changes:
\begin{small}\begin{verbatim}
/etc/hostname
/etc/hosts
/etc/resolv.conf
/etc/network/interfaces
/etc/networks
\end{verbatim}\end{small}

Set up access to the services, edit:
\begin{small}\begin{verbatim}
/etc/hosts.deny
/etc/hosts.allow
/etc/inetd.conf
\end{verbatim}\end{small}

Add Debian mirror to:   
\begin{small}\begin{verbatim}
/etc/apt/sources.list
\end{verbatim}\end{small}

Create fstab like this:
\begin{small}\begin{verbatim}
/dev/sda1       /       ext3    errors=remount-ro       0       1
/dev/sda2       none    swap    sw                      0       0
proc            /proc   proc    defaults                0       0
\end{verbatim}\end{small}

Logout

\item      Unmount the disk image
\begin{small}\begin{verbatim}
umount /mnt/disk
\end{verbatim}\end{small}

\item Create Xen 2.0 configuration file for the new domain. You can
        use the example-configurations coming with Xen as a template.

        Make sure you have the following set up:
\begin{small}\begin{verbatim}
disk = [ 'file:/path/diskimage,sda1,w', 'file:/path/swapimage,sda2,w' ]
root = "/dev/sda1 ro"
\end{verbatim}\end{small}

\item Start the new domain
\begin{small}\begin{verbatim}
xm create -f domain_config_file
\end{verbatim}\end{small}

Check that the new domain is running:
\begin{small}\begin{verbatim}
xm list
\end{verbatim}\end{small}

\item   Attach to the console of the new domain.
        You should see something like this when starting the new domain:

\begin{small}\begin{verbatim}
Started domain testdomain2, console on port 9626
\end{verbatim}\end{small}
        
        There you can see the ID of the console: 26. You can also list
        the consoles with \path{xm consoles} (ID is the last two
        digits of the port number.)

        Attach to the console:

\begin{small}\begin{verbatim}
xm console 26
\end{verbatim}\end{small}

        or by telnetting to the port 9626 of localhost (the xm console
        program works better).

\item   Log in and run base-config

        As a default there's no password for the root.

        Check that everything looks OK, and the system started without
        errors.  Check that the swap is active, and the network settings are
        correct.

        Run \path{/usr/sbin/base-config} to set up the Debian settings.

        Set up the password for root using passwd.

\item     Done. You can exit the console by pressing \path{Ctrl + ]}

\end{enumerate}

If you need to create new domains, you can just copy the contents of
the `template'-image to the new disk images, either by mounting the
template and the new image, and using \path{cp -a} or \path{tar} or by
simply copying the image file.  Once this is done, modify the
image-specific settings (hostname, network settings, etc).

\chapter{Installing Xen / XenLinux on Redhat or Fedora Core}

When using Xen / XenLinux on a standard Linux distribution there are
a couple of things to watch out for:

Note that, because domains>0 don't have any privileged access at all,
certain commands in the default boot sequence will fail e.g. attempts
to update the hwclock, change the console font, update the keytable
map, start apmd (power management), or gpm (mouse cursor).  Either
ignore the errors (they should be harmless), or remove them from the
startup scripts.  Deleting the following links are a good start:
{\path{S24pcmcia}}, {\path{S09isdn}},
{\path{S17keytable}}, {\path{S26apmd}},
{\path{S85gpm}}.

If you want to use a single root file system that works cleanly for
both domain 0 and unprivileged domains, a useful trick is to use
different 'init' run levels. For example, use
run level 3 for domain 0, and run level 4 for other domains. This
enables different startup scripts to be run in depending on the run
level number passed on the kernel command line.

If using NFS root files systems mounted either from an
external server or from domain0 there are a couple of other gotchas.
The default {\path{/etc/sysconfig/iptables}} rules block NFS, so part
way through the boot sequence things will suddenly go dead.

If you're planning on having a separate NFS {\path{/usr}} partition, the
RH9 boot scripts don't make life easy - they attempt to mount NFS file
systems way to late in the boot process. The easiest way I found to do
this was to have a {\path{/linuxrc}} script run ahead of
{\path{/sbin/init}} that mounts {\path{/usr}}:

\begin{quote}
\begin{small}\begin{verbatim}
 #!/bin/bash
 /sbin/ipconfig lo 127.0.0.1
 /sbin/portmap
 /bin/mount /usr
 exec /sbin/init "$@" <>/dev/console 2>&1
\end{verbatim}\end{small}
\end{quote}

%$ XXX SMH: font lock fix :-)  

The one slight complication with the above is that
{\path{/sbin/portmap}} is dynamically linked against
{\path{/usr/lib/libwrap.so.0}} Since this is in
{\path{/usr}}, it won't work. This can be solved by copying the
file (and link) below the /usr mount point, and just let the file be
'covered' when the mount happens.

In some installations, where a shared read-only {\path{/usr}} is
being used, it may be desirable to move other large directories over
into the read-only {\path{/usr}}. For example, you might replace
{\path{/bin}}, {\path{/lib}} and {\path{/sbin}} with
links into {\path{/usr/root/bin}}, {\path{/usr/root/lib}}
and {\path{/usr/root/sbin}} respectively. This creates other
problems for running the {\path{/linuxrc}} script, requiring
bash, portmap, mount, ifconfig, and a handful of other shared
libraries to be copied below the mount point --- a simple
statically-linked C program would solve this problem.




\chapter{Glossary of Terms}

\begin{description}
\item[Atropos]             One of the CPU schedulers provided by Xen.
                           Atropos provides domains with absolute shares
                           of the CPU, with timeliness guarantees and a
                           mechanism for sharing out `slack time'.

\item[BVT]                 The BVT scheduler is used to give proportional
                           fair shares of the CPU to domains.

\item[Exokernel]           A minimal piece of privileged code, similar to
                           a {\bf microkernel} but providing a more
                           `hardware-like' interface to the tasks it
                           manages.  This is similar to a paravirtualising
                           VMM like {\bf Xen} but was designed as a new
                           operating system structure, rather than
                           specifically to run multiple conventional OSs.

\item[Domain]              A domain is the execution context that
                           contains a running {\bf virtual machine}.
                           The relationship between virtual machines
                           and domains on Xen is similar to that between
                           programs and processes in an operating
                           system: a virtual machine is a persistent
                           entity that resides on disk (somewhat like
                           a program).  When it is loaded for execution,
                           it runs in a domain.  Each domain has a
                           {\bf domain ID}.

\item[Domain 0]            The first domain to be started on a Xen
                           machine.  Domain 0 is responsible for managing
                           the system.

\item[Domain ID]           A unique identifier for a {\bf domain},
                           analogous to a process ID in an operating
                           system.

\item[Full virtualisation] An approach to virtualisation which
                           requires no modifications to the hosted
                           operating system, providing the illusion of
                           a complete system of real hardware devices.

\item[Hypervisor]          An alternative term for {\bf VMM}, used
                           because it means `beyond supervisor',
                           since it is responsible for managing multiple
                           `supervisor' kernels.

\item[Live migration]      A technique for moving a running virtual
                           machine to another physical host, without
                           stopping it or the services running on it.

\item[Microkernel]         A small base of code running at the highest
                           hardware privilege level.  A microkernel is
                           responsible for sharing CPU and memory (and
                           sometimes other devices) between less
                           privileged tasks running on the system.
                           This is similar to a VMM, particularly a
                           {\bf paravirtualising} VMM but typically
                           addressing a different problem space and
                           providing different kind of interface.

\item[NetBSD/Xen]          A port of NetBSD to the Xen architecture.

\item[Paravirtualisation]  An approach to virtualisation which requires
                           modifications to the operating system in
                           order to run in a virtual machine.  Xen
                           uses paravirtualisation but preserves
                           binary compatibility for user space
                           applications.

\item[Shadow pagetables]   A technique for hiding the layout of machine
                           memory from a virtual machine's operating
                           system.  Used in some {\bf VMMs} to provide
                           the illusion of contiguous physical memory,
                           in Xen this is used during
                           {\bf live migration}.

\item[Virtual Machine]     The environment in which a hosted operating
                           system runs, providing the abstraction of a
                           dedicated machine.  A virtual machine may
                           be identical to the underlying hardware (as
                           in {\bf full virtualisation}, or it may
                           differ, as in {\bf paravirtualisation}.

\item[VMM]                 Virtual Machine Monitor - the software that
                           allows multiple virtual machines to be
                           multiplexed on a single physical machine.

\item[Xen]                 Xen is a paravirtualising virtual machine
                           monitor, developed primarily by the
                           Systems Research Group at the University
                           of Cambridge Computer Laboratory.

\item[XenLinux]            Official name for the port of the Linux kernel
                           that runs on Xen.

\end{description}


\end{document}


%% Other stuff without a home

%% Instructions Re Python API

%% Other Control Tasks using Python
%% ================================

%% A Python module 'Xc' is installed as part of the tools-install
%% process. This can be imported, and an 'xc object' instantiated, to
%% provide access to privileged command operations:

%% # import Xc
%% # xc = Xc.new()
%% # dir(xc)
%% # help(xc.domain_create)

%% In this way you can see that the class 'xc' contains useful
%% documentation for you to consult.

%% A further package of useful routines (xenctl) is also installed:

%% # import xenctl.utils
%% # help(xenctl.utils)

%% You can use these modules to write your own custom scripts or you can
%% customise the scripts supplied in the Xen distribution.



% Explain about AGP GART


%% If you're not intending to configure the new domain with an IP address
%% on your LAN, then you'll probably want to use NAT. The
%% 'xen_nat_enable' installs a few useful iptables rules into domain0 to
%% enable NAT. [NB: We plan to support RSIP in future]




%% Installing the file systems from the CD
%% =======================================

%% If you haven't got an existing Linux installation onto which you can
%% just drop down the Xen and Xenlinux images, then the file systems on
%% the CD provide a quick way of doing an install. However, you would be
%% better off in the long run doing a proper install of your preferred
%% distro and installing Xen onto that, rather than just doing the hack
%% described below:

%% Choose one or two partitions, depending on whether you want a separate
%% /usr or not. Make file systems on it/them e.g.: 
%%   mkfs -t ext3 /dev/hda3
%%   [or mkfs -t ext2 /dev/hda3 && tune2fs -j /dev/hda3 if using an old
%% version of mkfs]

%% Next, mount the file system(s) e.g.:
%%   mkdir /mnt/root && mount /dev/hda3 /mnt/root
%%   [mkdir /mnt/usr && mount /dev/hda4 /mnt/usr]
  
%% To install the root file system, simply untar /usr/XenDemoCD/root.tar.gz:
%%   cd /mnt/root && tar -zxpf /usr/XenDemoCD/root.tar.gz

%% You'll need to edit /mnt/root/etc/fstab to reflect your file system
%% configuration. Changing the password file (etc/shadow) is probably a
%% good idea too.

%% To install the usr file system, copy the file system from CD on /usr,
%% though leaving out the "XenDemoCD" and "boot" directories:
%%   cd /usr && cp -a X11R6 etc java libexec root src bin dict kerberos local sbin tmp doc include lib man share /mnt/usr

%% If you intend to boot off these file systems (i.e. use them for
%% domain 0), then you probably want to copy the /usr/boot directory on
%% the cd over the top of the current symlink to /boot on your root
%% filesystem (after deleting the current symlink) i.e.:
%%   cd /mnt/root ; rm boot ; cp -a /usr/boot .<|MERGE_RESOLUTION|>--- conflicted
+++ resolved
@@ -483,15 +483,9 @@
 
 {\small
 \begin{verbatim}
-<<<<<<< HEAD
-title Xen 2.0 / XenLinux 2.6.11
-  kernel /boot/xen.gz dom0_mem=131072
-  module /boot/vmlinuz-2.6.11-xen0 root=/dev/sda4 ro console=tty0
-=======
 title Xen 2.0 / XenLinux 2.6
   kernel /boot/xen-2.0.gz dom0_mem=131072
   module /boot/vmlinuz-2.6-xen0 root=/dev/sda4 ro console=tty0
->>>>>>> 92a18342
 \end{verbatim}
 }
 
