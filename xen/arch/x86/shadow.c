--- conflicted
+++ resolved
@@ -2290,15 +2290,9 @@
     __guest_get_l2e(ed, va, &gpde);
     if ( unlikely(!(gpde & _PAGE_PRESENT)) )
     {
-<<<<<<< HEAD
         SH_VVLOG("shadow_fault - EXIT: L1 not present" );
         perfc_incrc(shadow_fault_bail_pde_not_present);
-        shadow_unlock(d);
-        return 0;
-=======
-        SH_VVLOG("shadow_fault - EXIT: read gpte faulted2" );
         goto fail;
->>>>>>> 12af2ea3
     }
 
     // This can't fault because we hold the shadow lock and we've ensured that
@@ -2308,15 +2302,9 @@
     orig_gpte = gpte = l1_pgentry_val(linear_pg_table[l1_linear_offset(va)]);
     if ( unlikely(!(gpte & _PAGE_PRESENT)) )
     {
-<<<<<<< HEAD
         SH_VVLOG("shadow_fault - EXIT: gpte not present (%lx)",gpte );
         perfc_incrc(shadow_fault_bail_pte_not_present);
-        shadow_unlock(d);
-        return 0;
-=======
-        SH_VVLOG("shadow_fault - EXIT: gpte not present2 (%lx)",gpte );
         goto fail;
->>>>>>> 12af2ea3
     }
 
     /* Write fault? */
@@ -2326,13 +2314,8 @@
         {
             /* Write fault on a read-only mapping. */
             SH_VVLOG("shadow_fault - EXIT: wr fault on RO page (%lx)", gpte);
-<<<<<<< HEAD
             perfc_incrc(shadow_fault_bail_ro_mapping);
-            shadow_unlock(d);
-            return 0;
-=======
             goto fail;
->>>>>>> 12af2ea3
         }
 
         if ( !l1pte_write_fault(ed, &gpte, &spte, va) )
@@ -2360,27 +2343,12 @@
 
     /* XXX Watch out for read-only L2 entries! (not used in Linux). */
     if ( unlikely(__put_user(gpte, (unsigned long *)
-<<<<<<< HEAD
                              &linear_pg_table[l1_linear_offset(va)])) )
-=======
-                             &linear_pg_table[va >> PAGE_SHIFT])) )
-    {
-        domain_crash();
-        goto fail;
-    }
-
-    /*
-     * Update of shadow PTE can fail because the L1 p.t. is not shadowed,
-     * or because the shadow isn't linked into this shadow L2 p.t.
-     */
-    if ( unlikely(__put_user(spte, (unsigned long *)
-                             &shadow_linear_pg_table[va >> PAGE_SHIFT])) )
->>>>>>> 12af2ea3
-    {
-        printk("shadow_fault(): crashing domain %d "
+    {
+        printk("shadow_fault() failed, crashing domain %d "
                "due to a read-only L2 page table (gpde=%p), va=%p\n",
                d->id, gpde, va);
-        domain_crash();
+        domain_crash_synchronous();
     }
 
     // if necessary, record the page table page as dirty
